--- conflicted
+++ resolved
@@ -200,10 +200,6 @@
         return
 
 
-<<<<<<< HEAD
-# ---------------------------------------------------- CALENDAR_EARNINGS ------------------------------------------------
-=======
->>>>>>> fba56a6a
 def calendar_earnings(l_args, s_ticker):
     parser = argparse.ArgumentParser(
         prog="cal",
