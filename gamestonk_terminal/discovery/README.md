--- conflicted
+++ resolved
@@ -32,15 +32,12 @@
   * performance of sectors, industry, country [Finviz]
 * [spectrum](#spectrum)
   * spectrum of sectors, industry, country [Finviz]
-<<<<<<< HEAD
-* [ratings](#ratings)
-  * top ratings updates [MarketBeat]
-=======
 * [latest](#latest)
   * latest news [Seeking Alpha]
 * [trending](#trending)
   * trending news [Seeking Alpha]
->>>>>>> 99c52276
+* [ratings](#ratings)
+  * top ratings updates [MarketBeat]
 
 
 ## map <a name="map"></a>
@@ -229,20 +226,6 @@
 ![cntry_spec](https://user-images.githubusercontent.com/25267873/113639067-48fd5e80-9670-11eb-95cf-0931845ddd12.png)
 
 
-<<<<<<< HEAD
-## ratings <a name="ratings"></a>
-
-```
-usage: ratings [-t N_THRESHOLD]
-```
-
-Top ratings updates. [Source: MarketBeat]
-
-* -t : Minimum threshold in percentage change between current and target price to show ratings. Default: 100.
-
-<img width="963" alt="ratings" src="https://user-images.githubusercontent.com/25267873/115095983-4544c400-9f1b-11eb-8869-8ec8a0f8eae0.png">
-
-=======
 ## latest <a name="latest"></a>
 
 ```
@@ -267,4 +250,16 @@
 * -n : number of trending articles being printed. Default 10.
 
 <img width="1213" alt="trending" src="https://user-images.githubusercontent.com/25267873/115089640-96988780-9f0a-11eb-9ca7-70a245fa3960.png">
->>>>>>> 99c52276
+
+
+## ratings <a name="ratings"></a>
+
+```
+usage: ratings [-t N_THRESHOLD]
+```
+
+Top ratings updates. [Source: MarketBeat]
+
+* -t : Minimum threshold in percentage change between current and target price to show ratings. Default: 100.
+
+<img width="963" alt="ratings" src="https://user-images.githubusercontent.com/25267873/115095983-4544c400-9f1b-11eb-8869-8ec8a0f8eae0.png">
